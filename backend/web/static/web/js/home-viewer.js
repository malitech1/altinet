import * as THREE from 'https://unpkg.com/three@0.160.0/build/three.module.js?module';
import { OrbitControls } from 'https://unpkg.com/three@0.160.0/examples/jsm/controls/OrbitControls.js?module';

const container = document.getElementById('home-viewer');
if (!container) {
  console.warn('Altinet home viewer container not found.');
}

const objUrl = container?.dataset.objUrl;
if (!container || !objUrl) {
  console.error('Missing viewer container or model URL.');
} else {
  initialiseViewer(container, objUrl);
}

function initialiseViewer(containerEl, objUrl) {
  const loadingOverlay = containerEl.querySelector('[data-role="loading"]');
  const errorOverlay = containerEl.querySelector('[data-role="error"]');

  const scene = new THREE.Scene();
  scene.background = new THREE.Color(0xf4f6fb);

  const renderer = new THREE.WebGLRenderer({ antialias: true, alpha: true });
  renderer.setPixelRatio(window.devicePixelRatio);
  const initialWidth = containerEl.clientWidth || containerEl.offsetWidth || 640;
  const initialHeight = containerEl.clientHeight || containerEl.offsetHeight || 480;
  renderer.setSize(initialWidth, initialHeight);
  containerEl.appendChild(renderer.domElement);

  const camera = new THREE.PerspectiveCamera(
    45,
    initialWidth / initialHeight,
    0.1,
    100,
  );
  camera.position.set(3.5, 2.8, 3.2);

  const controls = new OrbitControls(camera, renderer.domElement);
  controls.enableDamping = true;
  controls.dampingFactor = 0.05;
  controls.screenSpacePanning = false;
  controls.maxPolarAngle = Math.PI / 2.1;

  let updateSmoothZoom = () => {};
  let updateRoomAnnotations = () => {};

  const ambientLight = new THREE.AmbientLight(0xffffff, 0.6);
  const keyLight = new THREE.DirectionalLight(0xffffff, 0.8);
  keyLight.position.set(5, 10, 7);
  const fillLight = new THREE.DirectionalLight(0xe8f0ff, 0.4);
  fillLight.position.set(-6, 4, -4);

  scene.add(ambientLight, keyLight, fillLight);

  const wallMaterial = new THREE.MeshStandardMaterial({
    color: 0xd4dae4,
    roughness: 0.6,
    metalness: 0.05,
  });

  const roofMaterial = new THREE.MeshStandardMaterial({
    color: 0xb34747,
    roughness: 0.4,
    metalness: 0.1,
  });

  loadObjModel(objUrl, { wallMaterial, roofMaterial })
    .then((object) => {
      const { distances, bounds } = prepareModel(object, scene, controls);
      updateSmoothZoom = setupSmoothScrollZoom(
        controls,
        camera,
        renderer.domElement,
        distances,
      );
      updateRoomAnnotations = createRoomAnnotations({
        containerEl,
        camera,
        renderer,
        bounds,
      });
      animate();
    })
    .catch((error) => {
      console.error('Unable to load OBJ model', error);
      if (errorOverlay) {
        errorOverlay.classList.remove('d-none');
      }
    })
    .finally(() => {
      if (loadingOverlay) {
        loadingOverlay.classList.add('d-none');
      }
    });

  function animate() {
    requestAnimationFrame(animate);
    updateSmoothZoom();
    updateRoomAnnotations();
    controls.update();
    renderer.render(scene, camera);
  }

  window.addEventListener('resize', () => {
    const width = containerEl.clientWidth || containerEl.offsetWidth || initialWidth;
    const height = containerEl.clientHeight || containerEl.offsetHeight || initialHeight;
    camera.aspect = width / height;
    camera.updateProjectionMatrix();
    renderer.setSize(width, height);
  });
}

function prepareModel(model, scene, controls) {
  // Rotate the model so it lies flat instead of standing upright. The OBJ
  // geometry is authored with Z as the up axis, whereas the Three.js scene
  // uses Y for the vertical axis. Rotating it by -90° around X brings the
  // floor plane into alignment with the viewer's horizontal plane.
  model.rotation.x = -Math.PI / 2;

  const target = new THREE.Vector3();
  const box = new THREE.Box3().setFromObject(model);
  box.getCenter(target);
  const size = new THREE.Vector3();
  box.getSize(size);

  const diagonal = size.length();
  const minDistance = Math.max(diagonal * 0.35 || 0, 0.75);
  const maxDistance = Math.max(diagonal * 4 || 0, minDistance * 2);

  model.position.sub(target);
  model.position.y -= box.min.y;

  scene.add(model);

  controls.target.set(0, size.y * 0.45, 0);
  controls.minDistance = minDistance;
  controls.maxDistance = maxDistance;
  controls.update();

  const adjustedBounds = new THREE.Box3().setFromObject(model);

  return { distances: { minDistance, maxDistance }, bounds: adjustedBounds };
}

function setupSmoothScrollZoom(controls, camera, domElement, distances) {
  const target = controls.target;
  const direction = new THREE.Vector3();
  const newPosition = new THREE.Vector3();

  const minDistance = distances?.minDistance ?? controls.minDistance ?? 0.5;
  const maxDistance = distances?.maxDistance ?? controls.maxDistance ?? 50;

  let targetDistance = THREE.MathUtils.clamp(
    camera.position.distanceTo(target),
    minDistance,
    maxDistance,
  );

  controls.enableZoom = false;

  if (domElement.style.touchAction !== 'none') {
    domElement.style.touchAction = 'none';
  }

  const baseControlState = {
    enablePan: controls.enablePan,
    enableRotate: controls.enableRotate,
  };

  const handleWheel = (event) => {
    if (event.defaultPrevented) {
      return;
    }
    event.preventDefault();

    const delta = event.deltaY;
    if (delta === 0) {
      return;
    }

    const magnitude = Math.min(1, Math.abs(delta) / 120);
    const factor = 1 + Math.sign(delta) * magnitude * 0.25;
    targetDistance = THREE.MathUtils.clamp(
      targetDistance * factor,
      minDistance,
      maxDistance,
    );
  };

  domElement.addEventListener('wheel', handleWheel, { passive: false });

  // Track pinch gestures so mobile users can zoom the model.
  const touchState = {
    active: false,
    initialDistance: 0,
    initialTargetDistance: targetDistance,
  };

  const distanceBetweenTouches = (touches) => {
    if (touches.length < 2) {
      return 0;
    }
    const [first, second] = touches;
    const dx = second.pageX - first.pageX;
    const dy = second.pageY - first.pageY;
    return Math.hypot(dx, dy);
  };

  const handleTouchStart = (event) => {
    event.stopPropagation();

    if (event.touches.length !== 2) {
      return;
    }
    const distance = distanceBetweenTouches(event.touches);
    if (distance <= 0) {
      return;
    }

    event.preventDefault();

    controls.enableRotate = false;
    controls.enablePan = false;

    touchState.active = true;
    touchState.initialDistance = distance;
    touchState.initialTargetDistance = targetDistance;
  };

  const handleTouchMove = (event) => {
    event.stopPropagation();

    if (!touchState.active) {
      return;
    }
    if (event.touches.length !== 2) {
      return;
    }

    event.preventDefault();

    const distance = distanceBetweenTouches(event.touches);
    if (distance <= 0 || touchState.initialDistance <= 0) {
      return;
    }

    const scale = distance / touchState.initialDistance;
    const desiredDistance = touchState.initialTargetDistance * Math.max(scale, 1e-4);
    targetDistance = THREE.MathUtils.clamp(
      desiredDistance,
      minDistance,
      maxDistance,
    );
  };

  const endTouchInteraction = () => {
    touchState.active = false;
    touchState.initialDistance = 0;
    touchState.initialTargetDistance = targetDistance;
    controls.enableRotate = baseControlState.enableRotate;
    controls.enablePan = baseControlState.enablePan;
  };

  const handleTouchEnd = (event) => {
    event.stopPropagation();

    if (event.touches.length === 2) {
      // Another finger lifted but two touches remain; refresh the baseline.
      touchState.initialDistance = distanceBetweenTouches(event.touches);
      touchState.initialTargetDistance = targetDistance;
      return;
    }

    if (touchState.active) {
      endTouchInteraction();
    }
  };

  domElement.addEventListener('touchstart', handleTouchStart, { passive: false });
  domElement.addEventListener('touchmove', handleTouchMove, { passive: false });
  domElement.addEventListener('touchend', handleTouchEnd, { passive: true });
  domElement.addEventListener('touchcancel', handleTouchEnd, { passive: true });

  controls.addEventListener('end', () => {
    targetDistance = THREE.MathUtils.clamp(
      camera.position.distanceTo(target),
      minDistance,
      maxDistance,
    );
  });

  return () => {
    const currentDistance = camera.position.distanceTo(target);
    const difference = targetDistance - currentDistance;

    if (Math.abs(difference) < 1e-4) {
      return;
    }

    const smoothStep = difference * 0.12;
    const nextDistance = currentDistance + smoothStep;

    direction.subVectors(camera.position, target).normalize();
    newPosition.copy(direction).multiplyScalar(nextDistance).add(target);
    camera.position.copy(newPosition);
  };
}

function createRoomAnnotations({ containerEl, camera, renderer, bounds }) {
  const overlay = document.createElement('div');
  overlay.className = 'viewer-annotations';
  containerEl.appendChild(overlay);

  const svg = document.createElementNS('http://www.w3.org/2000/svg', 'svg');
  svg.classList.add('viewer-annotations__canvas');
  svg.setAttribute('role', 'presentation');
  overlay.appendChild(svg);

  const roomDefinitions = [
    {
      name: 'Living Room',
      relativePosition: { x: 0.78, y: 0.15, z: 0.36 },
      anchor: 'right',
      metrics: {
        temperature: '21.5°C',
        occupants: '2 people',
        brightness: '340 lux',
        noise: '38 dBA',
      },
    },
    {
      name: 'Kitchen',
      relativePosition: { x: 0.28, y: 0.18, z: 0.35 },
      anchor: 'left',
      metrics: {
        temperature: '23.1°C',
        occupants: '1 person',
        brightness: '420 lux',
        noise: '41 dBA',
      },
    },
    {
      name: 'Bedroom',
      relativePosition: { x: 0.32, y: 0.18, z: 0.74 },
      anchor: 'left',
      metrics: {
        temperature: '20.2°C',
        occupants: '0 people',
        brightness: '120 lux',
        noise: '30 dBA',
      },
    },
  ];

  const lerp = THREE.MathUtils.lerp;
  const toWorldPosition = (relative) => {
    const x = lerp(bounds.min.x, bounds.max.x, relative.x);
    const y = lerp(bounds.min.y, bounds.max.y, relative.y ?? 0.5);
    const z = lerp(bounds.min.z, bounds.max.z, relative.z);
    return new THREE.Vector3(x, y, z);
  };

  const renderCard = (room) => {
    const metrics = room.metrics;
    return `
      <h3 class="room-info-card__title">${room.name}</h3>
      <dl class="room-info-card__metrics">
        <div class="room-info-card__metric">
          <dt>Temp</dt>
          <dd>${metrics.temperature}</dd>
        </div>
        <div class="room-info-card__metric">
          <dt>People</dt>
          <dd>${metrics.occupants}</dd>
        </div>
        <div class="room-info-card__metric">
          <dt>Brightness</dt>
          <dd>${metrics.brightness}</dd>
        </div>
        <div class="room-info-card__metric">
          <dt>Ambient noise</dt>
          <dd>${metrics.noise}</dd>
        </div>
      </dl>
    `;
  };

  const entries = roomDefinitions.map((room) => {
    const card = document.createElement('article');
    card.className = 'room-info-card';
    card.innerHTML = renderCard(room);
    overlay.appendChild(card);

    const line = document.createElementNS('http://www.w3.org/2000/svg', 'line');
    line.classList.add('room-info-connector');
    line.setAttribute('stroke', 'rgba(0, 0, 0, 0.5)');
    line.setAttribute('stroke-width', '1.25');
    line.setAttribute('vector-effect', 'non-scaling-stroke');
    svg.appendChild(line);

    return {
      room,
      card,
      line,
      worldPosition: toWorldPosition(room.relativePosition),
    };
  });

  const rendererSize = new THREE.Vector2();
  const projectedPosition = new THREE.Vector3();

  const clamp = (value, min, max) => Math.min(Math.max(value, min), max);

<<<<<<< HEAD
  const preventCollisions = (items, containerHeight, margin, spacing) => {
    const groups = {
      left: [],
      right: [],
    };

    for (const item of items) {
      groups[item.anchor]?.push(item);
    }

    const enforceGroup = (group) => {
      if (group.length === 0) {
        return;
      }

      group.sort((a, b) => a.centerY - b.centerY);

      let previous = null;
      for (const item of group) {
        const minCenter = margin + item.halfHeight;
        const maxCenter = containerHeight - margin - item.halfHeight;
        let center = clamp(item.centerY, minCenter, maxCenter);
        if (previous) {
          const minAllowed =
            previous.centerY + previous.halfHeight + item.halfHeight + spacing;
          if (center < minAllowed) {
            center = minAllowed;
          }
        }
        item.centerY = clamp(center, minCenter, maxCenter);
        previous = item;
      }

      let next = null;
      for (let index = group.length - 1; index >= 0; index -= 1) {
        const item = group[index];
        const minCenter = margin + item.halfHeight;
        const maxCenter = containerHeight - margin - item.halfHeight;
        let center = clamp(item.centerY, minCenter, maxCenter);
        if (next) {
          const maxAllowed =
            next.centerY - (next.halfHeight + item.halfHeight + spacing);
          if (center > maxAllowed) {
            center = maxAllowed;
          }
        }
        item.centerY = clamp(center, minCenter, maxCenter);
        next = item;
      }

      previous = null;
      for (const item of group) {
        const minCenter = margin + item.halfHeight;
        const maxCenter = containerHeight - margin - item.halfHeight;
        let center = clamp(item.centerY, minCenter, maxCenter);
        if (previous) {
          const minAllowed =
            previous.centerY + previous.halfHeight + item.halfHeight + spacing;
          if (center < minAllowed) {
            center = minAllowed;
          }
        }
        item.centerY = clamp(center, minCenter, maxCenter);
        previous = item;
      }
    };

    enforceGroup(groups.left);
    enforceGroup(groups.right);
  };

=======
>>>>>>> 58f313b4
  const update = () => {
    renderer.getSize(rendererSize);
    const width = rendererSize.x;
    const height = rendererSize.y;

    overlay.style.width = `${width}px`;
    overlay.style.height = `${height}px`;
    svg.setAttribute('width', `${width}`);
    svg.setAttribute('height', `${height}`);
    svg.setAttribute('viewBox', `0 0 ${width} ${height}`);

<<<<<<< HEAD
    const margin = 12;
    const spacing = 12;
    const defaultHorizontalOffset = 140;

    const layoutEntries = [];
=======
    const margin = 16;
    const defaultHorizontalOffset = 160;
>>>>>>> 58f313b4

    for (const entry of entries) {
      projectedPosition.copy(entry.worldPosition).project(camera);

      const visible =
        projectedPosition.z > -1 &&
        projectedPosition.z < 1 &&
        Math.abs(projectedPosition.x) <= 1.2 &&
        Math.abs(projectedPosition.y) <= 1.2;

      if (!visible) {
        entry.card.style.opacity = '0';
        entry.card.style.pointerEvents = 'none';
        entry.line.setAttribute('opacity', '0');
        continue;
      }

      entry.card.style.opacity = '';
      entry.card.style.pointerEvents = '';
      entry.line.setAttribute('opacity', '1');

      const anchor = entry.room.anchor ?? (projectedPosition.x < 0 ? 'left' : 'right');
      entry.card.classList.toggle('room-info-card--left', anchor === 'left');
      entry.card.classList.toggle('room-info-card--right', anchor === 'right');

      const x = (projectedPosition.x * 0.5 + 0.5) * width;
      const y = (-projectedPosition.y * 0.5 + 0.5) * height;

<<<<<<< HEAD
      const cardWidth = entry.card.offsetWidth || 180;
      const cardHeight = entry.card.offsetHeight || 120;
      const halfHeight = cardHeight / 2;

      const verticalOffset = entry.room.verticalOffset ?? 0;
      let connectionY = y + verticalOffset;
      let connectionX =
        anchor === 'right'
          ? x + (entry.room.horizontalOffset ?? defaultHorizontalOffset)
          : x - (entry.room.horizontalOffset ?? defaultHorizontalOffset);
=======
      const cardWidth = entry.card.offsetWidth || 200;
      const cardHeight = entry.card.offsetHeight || 140;
      const halfHeight = cardHeight / 2;

      const verticalOffset = entry.room.verticalOffset ?? 0;
      let connectionY = clamp(y + verticalOffset, margin + halfHeight, height - margin - halfHeight);

      const horizontalOffset = entry.room.horizontalOffset ?? defaultHorizontalOffset;
      let connectionX =
        anchor === 'right' ? x + horizontalOffset : x - horizontalOffset;
>>>>>>> 58f313b4

      if (anchor === 'right') {
        connectionX = clamp(connectionX, margin, width - margin - cardWidth);
      } else {
        connectionX = clamp(connectionX, margin + cardWidth, width - margin);
      }

<<<<<<< HEAD
      layoutEntries.push({
        entry,
        anchor,
        connectionX,
        centerY: clamp(
          connectionY,
          margin + halfHeight,
          height - margin - halfHeight,
        ),
        halfHeight,
      });

      entry.line.setAttribute('x1', `${x}`);
      entry.line.setAttribute('y1', `${y}`);
    }

    preventCollisions(layoutEntries, height, margin, spacing);

    for (const layout of layoutEntries) {
      const { entry, connectionX, centerY } = layout;

      entry.card.style.left = `${connectionX}px`;
      entry.card.style.top = `${centerY}px`;

      entry.line.setAttribute('x2', `${connectionX}`);
      entry.line.setAttribute('y2', `${centerY}`);
=======
      entry.card.style.left = `${connectionX}px`;
      entry.card.style.top = `${connectionY}px`;

      entry.line.setAttribute('x1', `${x}`);
      entry.line.setAttribute('y1', `${y}`);
      entry.line.setAttribute('x2', `${connectionX}`);
      entry.line.setAttribute('y2', `${connectionY}`);
>>>>>>> 58f313b4
    }
  };

  update();
  return update;
}

async function loadObjModel(url, materials) {
  const response = await fetch(url);
  if (!response.ok) {
    throw new Error(`Failed to fetch OBJ: ${response.status}`);
  }
  const objText = await response.text();
  const parsed = parseObj(objText);
  return buildMeshGroup(parsed, materials);
}

function parseObj(text) {
  const vertexPositions = [];
  const vertexNormals = [];
  const groups = new Map();
  let currentGroup = 'Structure';

  const ensureGroup = (name) => {
    if (!groups.has(name)) {
      groups.set(name, { positions: [], normals: [] });
    }
    return groups.get(name);
  };

  const lines = text.split(/\r?\n/);
  for (const rawLine of lines) {
    const line = rawLine.trim();
    if (line === '' || line.startsWith('#')) {
      continue;
    }
    const parts = line.split(/\s+/);
    const keyword = parts[0];

    switch (keyword) {
      case 'v': {
        vertexPositions.push(parts.slice(1).map(Number));
        break;
      }
      case 'vn': {
        vertexNormals.push(parts.slice(1).map(Number));
        break;
      }
      case 'g': {
        currentGroup = parts[1] ?? currentGroup;
        ensureGroup(currentGroup);
        break;
      }
      case 'f': {
        const faceVertices = parts.slice(1).map((chunk) => {
          const [vIdx, , nIdx] = chunk.split('/');
          return {
            vertexIndex: parseInt(vIdx, 10) - 1,
            normalIndex: nIdx ? parseInt(nIdx, 10) - 1 : null,
          };
        });

        const groupData = ensureGroup(currentGroup);

        for (let i = 1; i < faceVertices.length - 1; i += 1) {
          const triangle = [faceVertices[0], faceVertices[i], faceVertices[i + 1]];
          for (const corner of triangle) {
            const vertex = vertexPositions[corner.vertexIndex];
            if (!vertex) {
              throw new Error(`Vertex index out of range: ${corner.vertexIndex}`);
            }
            groupData.positions.push(...vertex);

            const normal =
              (corner.normalIndex !== null && vertexNormals[corner.normalIndex]) || null;
            if (normal) {
              groupData.normals.push(...normal);
            }
          }
        }
        break;
      }
      default:
        // Ignore other keywords (mtllib, usemtl, etc.).
        break;
    }
  }

  return groups;
}

function buildMeshGroup(groups, materials) {
  const root = new THREE.Group();

  for (const [name, data] of groups.entries()) {
    if (!data.positions.length) {
      continue;
    }

    const geometry = new THREE.BufferGeometry();
    geometry.setAttribute(
      'position',
      new THREE.Float32BufferAttribute(data.positions, 3),
    );

    if (data.normals.length === data.positions.length) {
      geometry.setAttribute(
        'normal',
        new THREE.Float32BufferAttribute(data.normals, 3),
      );
    } else {
      geometry.computeVertexNormals();
    }

    const material = name.toLowerCase().includes('roof')
      ? materials.roofMaterial
      : materials.wallMaterial;

    const mesh = new THREE.Mesh(geometry, material);
    mesh.name = name;
    mesh.castShadow = true;
    mesh.receiveShadow = true;
    root.add(mesh);
  }

  return root;
}<|MERGE_RESOLUTION|>--- conflicted
+++ resolved
@@ -411,7 +411,6 @@
 
   const clamp = (value, min, max) => Math.min(Math.max(value, min), max);
 
-<<<<<<< HEAD
   const preventCollisions = (items, containerHeight, margin, spacing) => {
     const groups = {
       left: [],
@@ -483,8 +482,6 @@
     enforceGroup(groups.right);
   };
 
-=======
->>>>>>> 58f313b4
   const update = () => {
     renderer.getSize(rendererSize);
     const width = rendererSize.x;
@@ -496,16 +493,12 @@
     svg.setAttribute('height', `${height}`);
     svg.setAttribute('viewBox', `0 0 ${width} ${height}`);
 
-<<<<<<< HEAD
     const margin = 12;
     const spacing = 12;
     const defaultHorizontalOffset = 140;
 
     const layoutEntries = [];
-=======
-    const margin = 16;
-    const defaultHorizontalOffset = 160;
->>>>>>> 58f313b4
+
 
     for (const entry of entries) {
       projectedPosition.copy(entry.worldPosition).project(camera);
@@ -534,7 +527,6 @@
       const x = (projectedPosition.x * 0.5 + 0.5) * width;
       const y = (-projectedPosition.y * 0.5 + 0.5) * height;
 
-<<<<<<< HEAD
       const cardWidth = entry.card.offsetWidth || 180;
       const cardHeight = entry.card.offsetHeight || 120;
       const halfHeight = cardHeight / 2;
@@ -545,18 +537,7 @@
         anchor === 'right'
           ? x + (entry.room.horizontalOffset ?? defaultHorizontalOffset)
           : x - (entry.room.horizontalOffset ?? defaultHorizontalOffset);
-=======
-      const cardWidth = entry.card.offsetWidth || 200;
-      const cardHeight = entry.card.offsetHeight || 140;
-      const halfHeight = cardHeight / 2;
-
-      const verticalOffset = entry.room.verticalOffset ?? 0;
-      let connectionY = clamp(y + verticalOffset, margin + halfHeight, height - margin - halfHeight);
-
-      const horizontalOffset = entry.room.horizontalOffset ?? defaultHorizontalOffset;
-      let connectionX =
-        anchor === 'right' ? x + horizontalOffset : x - horizontalOffset;
->>>>>>> 58f313b4
+
 
       if (anchor === 'right') {
         connectionX = clamp(connectionX, margin, width - margin - cardWidth);
@@ -564,7 +545,6 @@
         connectionX = clamp(connectionX, margin + cardWidth, width - margin);
       }
 
-<<<<<<< HEAD
       layoutEntries.push({
         entry,
         anchor,
@@ -591,7 +571,7 @@
 
       entry.line.setAttribute('x2', `${connectionX}`);
       entry.line.setAttribute('y2', `${centerY}`);
-=======
+
       entry.card.style.left = `${connectionX}px`;
       entry.card.style.top = `${connectionY}px`;
 
@@ -599,7 +579,7 @@
       entry.line.setAttribute('y1', `${y}`);
       entry.line.setAttribute('x2', `${connectionX}`);
       entry.line.setAttribute('y2', `${connectionY}`);
->>>>>>> 58f313b4
+
     }
   };
 
