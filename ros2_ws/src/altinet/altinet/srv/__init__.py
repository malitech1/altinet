"""Compatibility wrappers for Altinet ROS 2 services."""

from __future__ import annotations

try:
<<<<<<< HEAD
    import altinet_interfaces.srv as _altinet_srv
=======
    from altinet_interfaces.srv import (
        CheckPersonIdentity,
        ManualLightOverride,
        RequestFaceSnapshot,
    )
>>>>>>> a83c00b2
except ImportError as exc:  # pragma: no cover - requires ROS interfaces
    raise ImportError(
        "altinet_interfaces.srv could not be imported. "
        "Ensure the Altinet ROS 2 interfaces package is built and sourced."
    ) from exc

<<<<<<< HEAD
ManualLightOverride = _altinet_srv.ManualLightOverride
CheckPersonIdentity = _altinet_srv.CheckPersonIdentity
FaceEnrolment = getattr(_altinet_srv, "FaceEnrolment", None)

__all__ = ["ManualLightOverride", "CheckPersonIdentity", "FaceEnrolment"]
=======
__all__ = ["ManualLightOverride", "CheckPersonIdentity", "RequestFaceSnapshot"]
>>>>>>> a83c00b2
<|MERGE_RESOLUTION|>--- conflicted
+++ resolved
@@ -3,27 +3,25 @@
 from __future__ import annotations
 
 try:
-<<<<<<< HEAD
+
     import altinet_interfaces.srv as _altinet_srv
-=======
+
     from altinet_interfaces.srv import (
         CheckPersonIdentity,
         ManualLightOverride,
         RequestFaceSnapshot,
     )
->>>>>>> a83c00b2
+
 except ImportError as exc:  # pragma: no cover - requires ROS interfaces
     raise ImportError(
         "altinet_interfaces.srv could not be imported. "
         "Ensure the Altinet ROS 2 interfaces package is built and sourced."
     ) from exc
 
-<<<<<<< HEAD
 ManualLightOverride = _altinet_srv.ManualLightOverride
 CheckPersonIdentity = _altinet_srv.CheckPersonIdentity
 FaceEnrolment = getattr(_altinet_srv, "FaceEnrolment", None)
 
 __all__ = ["ManualLightOverride", "CheckPersonIdentity", "FaceEnrolment"]
-=======
+
 __all__ = ["ManualLightOverride", "CheckPersonIdentity", "RequestFaceSnapshot"]
->>>>>>> a83c00b2
