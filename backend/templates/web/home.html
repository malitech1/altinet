--- conflicted
+++ resolved
@@ -168,9 +168,7 @@
 
 {% block extra_scripts %}
 <script type="module" src="{% static 'web/js/home-viewer.js' %}"></script>
-<<<<<<< HEAD
 <script src="{% static 'web/js/home-llm.js' %}" defer></script>
-=======
+
 <script type="module" src="{% static 'web/js/home-local-time.js' %}"></script>
->>>>>>> 66bd43c6
 {% endblock %}