--- conflicted
+++ resolved
@@ -27,13 +27,7 @@
 - **utils**: Shared helpers including cryptographic utilities.
 - **localnode**: A minimal Django application for running a local Altinet node.
 - **nodes**: ROS 2 nodes that expose Altinet functionality at runtime.
-<<<<<<< HEAD
-  - `minimal_node`: placeholder node that logs a startup message.
-  - `camera_node`: publishes images from a camera device.
-  - `face_detector_node`: detects faces and publishes bounding boxes.
-  - `face_identifier_node`: attempts to match faces against known identities.
-=======
->>>>>>> 68cebac6
+ main
 - **tests**: Unit tests that exercise the behavior of the system.
 
 Each module is currently a placeholder and should be expanded as the project grows.