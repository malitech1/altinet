--- conflicted
+++ resolved
@@ -133,7 +133,7 @@
    The home dashboard ships with a basic form that posts to the same endpoint
    (`/` → *Assistant* card) so operators can experiment without leaving the UI.
 
-<<<<<<< HEAD
+
 ### Query the assistant from ROS 2
 
 The ROS 2 workspace also exposes the assistant through a synchronous service so
@@ -166,8 +166,7 @@
 invoking the service from your own node import the generated interface and call
 it through a `Client<PromptLLM>` just like any other ROS 2 service.
 
-=======
->>>>>>> a9b405a9
+
 ### Builder → Blender → Dashboard workflow
 
 The browser-based builder now supports multi-level plans, local persistence and
